// !$*UTF8*$!
{
	archiveVersion = 1;
	classes = {
	};
	objectVersion = 54;
	objects = {

/* Begin PBXBuildFile section */
		034C716933742FFADEB93893 /* RiceBarConfig.swift in Sources */ = {isa = PBXBuildFile; fileRef = 905A29320716E040680009D2 /* RiceBarConfig.swift */; };
		0F686CD54CEE4E786E108F79 /* ThemeService.swift in Sources */ = {isa = PBXBuildFile; fileRef = E6F7A9374B3B880B1A53DA4B /* ThemeService.swift */; };
		205B9A33D254D116AD48D87B /* Profile.swift in Sources */ = {isa = PBXBuildFile; fileRef = 0BE3B3286B9F555650B9C7E0 /* Profile.swift */; };
		2AA8E1537269A18B4C67A3E0 /* ProfileTests.swift in Sources */ = {isa = PBXBuildFile; fileRef = EC630074DEE99B0EC129091D /* ProfileTests.swift */; };
		2EB7D82C4BDA5C9361E30356 /* Assets.xcassets in Resources */ = {isa = PBXBuildFile; fileRef = 3A401FFB6BC54C621640129E /* Assets.xcassets */; };
		5CAA08DB78FAB9FA63ADA40E /* SystemService.swift in Sources */ = {isa = PBXBuildFile; fileRef = 5FFDFB9CB09EA3ECD0DB47D7 /* SystemService.swift */; };
		6565061879C1006EFE25A0EB /* RiceBarMacApp.swift in Sources */ = {isa = PBXBuildFile; fileRef = 268D18331B39985EF0EF5B1A /* RiceBarMacApp.swift */; };
		6A7587A8978C75DDBD7246A7 /* ProfileService.swift in Sources */ = {isa = PBXBuildFile; fileRef = 9D9DD8D70913FAEE64EB6E2F /* ProfileService.swift */; };
		7E1877D66D719FEB41197CBF /* ConfigService.swift in Sources */ = {isa = PBXBuildFile; fileRef = AB43E97EFA13FFCD52C57445 /* ConfigService.swift */; };
		7F8A61EEB40D60D2F3020F45 /* ApplyRecord.swift in Sources */ = {isa = PBXBuildFile; fileRef = 87FF12B9E55064A525A6AB9F /* ApplyRecord.swift */; };
		8D23A2CF1F17FAD812AC62B5 /* StatusBarViewModel.swift in Sources */ = {isa = PBXBuildFile; fileRef = BAE9BFB729AB2AD781D26AD3 /* StatusBarViewModel.swift */; };
		96DE72684819AA654BA471C2 /* Yams in Frameworks */ = {isa = PBXBuildFile; productRef = C605F1B125C2302857023307 /* Yams */; };
		999EE50D894B5C37205408A9 /* FileSystemUtilitiesTests.swift in Sources */ = {isa = PBXBuildFile; fileRef = 11AE24FAF50C913B94768EF0 /* FileSystemUtilitiesTests.swift */; };
		9B90D0089306F3D5E4A960EB /* Constants.swift in Sources */ = {isa = PBXBuildFile; fileRef = 54B8CEBEDF14D653D5904C76 /* Constants.swift */; };
		B32F895E6811F00E9609D921 /* ApplyActivity.swift in Sources */ = {isa = PBXBuildFile; fileRef = 1885A099C07F1C02C2D6D275 /* ApplyActivity.swift */; };
		BE0D34E6F46FD074BCEF948D /* FileSystemService.swift in Sources */ = {isa = PBXBuildFile; fileRef = CDC3F74316A9A86DE31BD6C3 /* FileSystemService.swift */; };
		BF644B7A48F34F809B761EB3 /* StatusBarController.swift in Sources */ = {isa = PBXBuildFile; fileRef = 1B003CBCD364D4FC36E0CDCA /* StatusBarController.swift */; };
		F8CF6A1782A672790B8B22F9 /* HotKey in Frameworks */ = {isa = PBXBuildFile; productRef = B17825F2AF40D3D8D44819F4 /* HotKey */; };
/* End PBXBuildFile section */

/* Begin PBXContainerItemProxy section */
		A120855B38D93D2425E7A9A4 /* PBXContainerItemProxy */ = {
			isa = PBXContainerItemProxy;
			containerPortal = BA0BDB382D89D1B003F1AAD1 /* Project object */;
			proxyType = 1;
			remoteGlobalIDString = 1763D8288F4720C213D69DAF;
			remoteInfo = RiceBarMac;
		};
/* End PBXContainerItemProxy section */

/* Begin PBXFileReference section */
		0BE3B3286B9F555650B9C7E0 /* Profile.swift */ = {isa = PBXFileReference; lastKnownFileType = sourcecode.swift; path = Profile.swift; sourceTree = "<group>"; };
		11AE24FAF50C913B94768EF0 /* FileSystemUtilitiesTests.swift */ = {isa = PBXFileReference; lastKnownFileType = sourcecode.swift; path = FileSystemUtilitiesTests.swift; sourceTree = "<group>"; };
		1885A099C07F1C02C2D6D275 /* ApplyActivity.swift */ = {isa = PBXFileReference; lastKnownFileType = sourcecode.swift; path = ApplyActivity.swift; sourceTree = "<group>"; };
		1B003CBCD364D4FC36E0CDCA /* StatusBarController.swift */ = {isa = PBXFileReference; lastKnownFileType = sourcecode.swift; path = StatusBarController.swift; sourceTree = "<group>"; };
		268D18331B39985EF0EF5B1A /* RiceBarMacApp.swift */ = {isa = PBXFileReference; lastKnownFileType = sourcecode.swift; path = RiceBarMacApp.swift; sourceTree = "<group>"; };
		3A401FFB6BC54C621640129E /* Assets.xcassets */ = {isa = PBXFileReference; lastKnownFileType = folder.assetcatalog; path = Assets.xcassets; sourceTree = "<group>"; };
		48E0071036E1D031DF38F28E /* Info.plist */ = {isa = PBXFileReference; lastKnownFileType = text.plist; path = Info.plist; sourceTree = "<group>"; };
		54B8CEBEDF14D653D5904C76 /* Constants.swift */ = {isa = PBXFileReference; lastKnownFileType = sourcecode.swift; path = Constants.swift; sourceTree = "<group>"; };
		5FFDFB9CB09EA3ECD0DB47D7 /* SystemService.swift */ = {isa = PBXFileReference; lastKnownFileType = sourcecode.swift; path = SystemService.swift; sourceTree = "<group>"; };
		6C007FDFEBC40D65FCA96770 /* RiceBarMacTests.xctest */ = {isa = PBXFileReference; explicitFileType = wrapper.cfbundle; includeInIndex = 0; path = RiceBarMacTests.xctest; sourceTree = BUILT_PRODUCTS_DIR; };
<<<<<<< HEAD
		81D869300D60DBBB638E7960 /* BackupService.swift */ = {isa = PBXFileReference; lastKnownFileType = sourcecode.swift; path = BackupService.swift; sourceTree = "<group>"; };
=======
		6CD2EF252A84B8FE47A27C7C /* LoggerService.swift */ = {isa = PBXFileReference; lastKnownFileType = sourcecode.swift; path = LoggerService.swift; sourceTree = "<group>"; };
>>>>>>> b01b4dcd
		87FF12B9E55064A525A6AB9F /* ApplyRecord.swift */ = {isa = PBXFileReference; lastKnownFileType = sourcecode.swift; path = ApplyRecord.swift; sourceTree = "<group>"; };
		8E0693C0DF87522673380697 /* RiceBarMac_Debug.entitlements */ = {isa = PBXFileReference; lastKnownFileType = text.plist.entitlements; path = RiceBarMac_Debug.entitlements; sourceTree = "<group>"; };
		905A29320716E040680009D2 /* RiceBarConfig.swift */ = {isa = PBXFileReference; lastKnownFileType = sourcecode.swift; path = RiceBarConfig.swift; sourceTree = "<group>"; };
		9D9DD8D70913FAEE64EB6E2F /* ProfileService.swift */ = {isa = PBXFileReference; lastKnownFileType = sourcecode.swift; path = ProfileService.swift; sourceTree = "<group>"; };
		AB43E97EFA13FFCD52C57445 /* ConfigService.swift */ = {isa = PBXFileReference; lastKnownFileType = sourcecode.swift; path = ConfigService.swift; sourceTree = "<group>"; };
		BAE9BFB729AB2AD781D26AD3 /* StatusBarViewModel.swift */ = {isa = PBXFileReference; lastKnownFileType = sourcecode.swift; path = StatusBarViewModel.swift; sourceTree = "<group>"; };
		C64AE5299733FC31BEA181F8 /* RiceBarMac.app */ = {isa = PBXFileReference; explicitFileType = wrapper.application; includeInIndex = 0; path = RiceBarMac.app; sourceTree = BUILT_PRODUCTS_DIR; };
		CDC3F74316A9A86DE31BD6C3 /* FileSystemService.swift */ = {isa = PBXFileReference; lastKnownFileType = sourcecode.swift; path = FileSystemService.swift; sourceTree = "<group>"; };
		E6F7A9374B3B880B1A53DA4B /* ThemeService.swift */ = {isa = PBXFileReference; lastKnownFileType = sourcecode.swift; path = ThemeService.swift; sourceTree = "<group>"; };
		EC630074DEE99B0EC129091D /* ProfileTests.swift */ = {isa = PBXFileReference; lastKnownFileType = sourcecode.swift; path = ProfileTests.swift; sourceTree = "<group>"; };
		EE51A9870DA9A889723D2642 /* RiceBarMac_Release.entitlements */ = {isa = PBXFileReference; lastKnownFileType = text.plist.entitlements; path = RiceBarMac_Release.entitlements; sourceTree = "<group>"; };
/* End PBXFileReference section */

/* Begin PBXFrameworksBuildPhase section */
		6E33C6A6D714623A199C741A /* Frameworks */ = {
			isa = PBXFrameworksBuildPhase;
			buildActionMask = 2147483647;
			files = (
				F8CF6A1782A672790B8B22F9 /* HotKey in Frameworks */,
				96DE72684819AA654BA471C2 /* Yams in Frameworks */,
			);
			runOnlyForDeploymentPostprocessing = 0;
		};
/* End PBXFrameworksBuildPhase section */

/* Begin PBXGroup section */
		168D2FB3CD116ABF454CF3EE /* App */ = {
			isa = PBXGroup;
			children = (
				268D18331B39985EF0EF5B1A /* RiceBarMacApp.swift */,
				1B003CBCD364D4FC36E0CDCA /* StatusBarController.swift */,
			);
			path = App;
			sourceTree = "<group>";
		};
		23B73B30AE604A6A552922ED = {
			isa = PBXGroup;
			children = (
				3CDBFD6F9EB7191B69A38E54 /* App */,
				C8E84F9FFD9D27C02B007573 /* Tests */,
				A757EAB19785B3AAC42B67A4 /* Products */,
			);
			sourceTree = "<group>";
		};
		3CDBFD6F9EB7191B69A38E54 /* App */ = {
			isa = PBXGroup;
			children = (
				3A401FFB6BC54C621640129E /* Assets.xcassets */,
				48E0071036E1D031DF38F28E /* Info.plist */,
				AD68D5B6F84982D0DFC4D00D /* Entitlements */,
				825165D1D4FE1E63DB75A951 /* Sources */,
			);
			path = App;
			sourceTree = "<group>";
		};
		412CE66A88466E31243AD422 /* Models */ = {
			isa = PBXGroup;
			children = (
				87FF12B9E55064A525A6AB9F /* ApplyRecord.swift */,
				905A29320716E040680009D2 /* RiceBarConfig.swift */,
			);
			path = Models;
			sourceTree = "<group>";
		};
		4F15660FFB5B530388F167A7 /* ViewModels */ = {
			isa = PBXGroup;
			children = (
				BAE9BFB729AB2AD781D26AD3 /* StatusBarViewModel.swift */,
			);
			path = ViewModels;
			sourceTree = "<group>";
		};
		5A8AB322D7B7056C2EFFF252 /* Services */ = {
			isa = PBXGroup;
			children = (
				AB43E97EFA13FFCD52C57445 /* ConfigService.swift */,
				CDC3F74316A9A86DE31BD6C3 /* FileSystemService.swift */,
				9D9DD8D70913FAEE64EB6E2F /* ProfileService.swift */,
				5FFDFB9CB09EA3ECD0DB47D7 /* SystemService.swift */,
				E6F7A9374B3B880B1A53DA4B /* ThemeService.swift */,
			);
			path = Services;
			sourceTree = "<group>";
		};
		69F721075A57E6F5C051686A /* Views */ = {
			isa = PBXGroup;
			children = (
			);
			path = Views;
			sourceTree = "<group>";
		};
		825165D1D4FE1E63DB75A951 /* Sources */ = {
			isa = PBXGroup;
			children = (
				0BE3B3286B9F555650B9C7E0 /* Profile.swift */,
				168D2FB3CD116ABF454CF3EE /* App */,
				A54FA3DC97CA580EB5747889 /* Controllers */,
				412CE66A88466E31243AD422 /* Models */,
				5A8AB322D7B7056C2EFFF252 /* Services */,
				F31D3BF51F1C17A287D41223 /* Utils */,
				4F15660FFB5B530388F167A7 /* ViewModels */,
				69F721075A57E6F5C051686A /* Views */,
			);
			path = Sources;
			sourceTree = "<group>";
		};
		A54FA3DC97CA580EB5747889 /* Controllers */ = {
			isa = PBXGroup;
			children = (
			);
			path = Controllers;
			sourceTree = "<group>";
		};
		A757EAB19785B3AAC42B67A4 /* Products */ = {
			isa = PBXGroup;
			children = (
				C64AE5299733FC31BEA181F8 /* RiceBarMac.app */,
				6C007FDFEBC40D65FCA96770 /* RiceBarMacTests.xctest */,
			);
			name = Products;
			sourceTree = "<group>";
		};
		AD68D5B6F84982D0DFC4D00D /* Entitlements */ = {
			isa = PBXGroup;
			children = (
				8E0693C0DF87522673380697 /* RiceBarMac_Debug.entitlements */,
				EE51A9870DA9A889723D2642 /* RiceBarMac_Release.entitlements */,
			);
			path = Entitlements;
			sourceTree = "<group>";
		};
		C8E84F9FFD9D27C02B007573 /* Tests */ = {
			isa = PBXGroup;
			children = (
				11AE24FAF50C913B94768EF0 /* FileSystemUtilitiesTests.swift */,
				EC630074DEE99B0EC129091D /* ProfileTests.swift */,
			);
			path = Tests;
			sourceTree = "<group>";
		};
		F31D3BF51F1C17A287D41223 /* Utils */ = {
			isa = PBXGroup;
			children = (
				1885A099C07F1C02C2D6D275 /* ApplyActivity.swift */,
				54B8CEBEDF14D653D5904C76 /* Constants.swift */,
			);
			path = Utils;
			sourceTree = "<group>";
		};
/* End PBXGroup section */

/* Begin PBXNativeTarget section */
		1763D8288F4720C213D69DAF /* RiceBarMac */ = {
			isa = PBXNativeTarget;
			buildConfigurationList = F085766E5D295B45E0E73BC6 /* Build configuration list for PBXNativeTarget "RiceBarMac" */;
			buildPhases = (
				EB9AA050176851D6B73481EA /* Sources */,
				CEACCE3FE1F95C839B75C73B /* Resources */,
				6E33C6A6D714623A199C741A /* Frameworks */,
			);
			buildRules = (
			);
			dependencies = (
			);
			name = RiceBarMac;
			packageProductDependencies = (
				B17825F2AF40D3D8D44819F4 /* HotKey */,
				C605F1B125C2302857023307 /* Yams */,
			);
			productName = RiceBarMac;
			productReference = C64AE5299733FC31BEA181F8 /* RiceBarMac.app */;
			productType = "com.apple.product-type.application";
		};
		8A1DE398718AF5D4F010F225 /* RiceBarMacTests */ = {
			isa = PBXNativeTarget;
			buildConfigurationList = 20A8DA00DBC23D6BBF650824 /* Build configuration list for PBXNativeTarget "RiceBarMacTests" */;
			buildPhases = (
				C68324FEADF94DF5251AB01E /* Sources */,
			);
			buildRules = (
			);
			dependencies = (
				D02DFD9A64011BDD10238046 /* PBXTargetDependency */,
			);
			name = RiceBarMacTests;
			packageProductDependencies = (
			);
			productName = RiceBarMacTests;
			productReference = 6C007FDFEBC40D65FCA96770 /* RiceBarMacTests.xctest */;
			productType = "com.apple.product-type.bundle.unit-test";
		};
/* End PBXNativeTarget section */

/* Begin PBXProject section */
		BA0BDB382D89D1B003F1AAD1 /* Project object */ = {
			isa = PBXProject;
			attributes = {
				BuildIndependentTargetsInParallel = YES;
				LastUpgradeCheck = 1430;
				TargetAttributes = {
					1763D8288F4720C213D69DAF = {
						DevelopmentTeam = "";
						ProvisioningStyle = Automatic;
					};
					8A1DE398718AF5D4F010F225 = {
						DevelopmentTeam = "";
					};
				};
			};
			buildConfigurationList = 513EEF862863A404142738A6 /* Build configuration list for PBXProject "RiceBarMac" */;
			compatibilityVersion = "Xcode 14.0";
			developmentRegion = en;
			hasScannedForEncodings = 0;
			knownRegions = (
				Base,
				en,
			);
			mainGroup = 23B73B30AE604A6A552922ED;
			minimizedProjectReferenceProxies = 1;
			packageReferences = (
				6FB9D6B9DBB36BE7256482A0 /* XCRemoteSwiftPackageReference "HotKey" */,
				A68B064D7B0F0D9529525BDB /* XCRemoteSwiftPackageReference "Yams" */,
			);
			preferredProjectObjectVersion = 54;
			projectDirPath = "";
			projectRoot = "";
			targets = (
				1763D8288F4720C213D69DAF /* RiceBarMac */,
				8A1DE398718AF5D4F010F225 /* RiceBarMacTests */,
			);
		};
/* End PBXProject section */

/* Begin PBXResourcesBuildPhase section */
		CEACCE3FE1F95C839B75C73B /* Resources */ = {
			isa = PBXResourcesBuildPhase;
			buildActionMask = 2147483647;
			files = (
				2EB7D82C4BDA5C9361E30356 /* Assets.xcassets in Resources */,
			);
			runOnlyForDeploymentPostprocessing = 0;
		};
/* End PBXResourcesBuildPhase section */

/* Begin PBXSourcesBuildPhase section */
		C68324FEADF94DF5251AB01E /* Sources */ = {
			isa = PBXSourcesBuildPhase;
			buildActionMask = 2147483647;
			files = (
				999EE50D894B5C37205408A9 /* FileSystemUtilitiesTests.swift in Sources */,
				2AA8E1537269A18B4C67A3E0 /* ProfileTests.swift in Sources */,
			);
			runOnlyForDeploymentPostprocessing = 0;
		};
		EB9AA050176851D6B73481EA /* Sources */ = {
			isa = PBXSourcesBuildPhase;
			buildActionMask = 2147483647;
			files = (
				B32F895E6811F00E9609D921 /* ApplyActivity.swift in Sources */,
				7F8A61EEB40D60D2F3020F45 /* ApplyRecord.swift in Sources */,
				7E1877D66D719FEB41197CBF /* ConfigService.swift in Sources */,
				9B90D0089306F3D5E4A960EB /* Constants.swift in Sources */,
				BE0D34E6F46FD074BCEF948D /* FileSystemService.swift in Sources */,
				205B9A33D254D116AD48D87B /* Profile.swift in Sources */,
				6A7587A8978C75DDBD7246A7 /* ProfileService.swift in Sources */,
				034C716933742FFADEB93893 /* RiceBarConfig.swift in Sources */,
				6565061879C1006EFE25A0EB /* RiceBarMacApp.swift in Sources */,
				BF644B7A48F34F809B761EB3 /* StatusBarController.swift in Sources */,
				8D23A2CF1F17FAD812AC62B5 /* StatusBarViewModel.swift in Sources */,
				5CAA08DB78FAB9FA63ADA40E /* SystemService.swift in Sources */,
				0F686CD54CEE4E786E108F79 /* ThemeService.swift in Sources */,
			);
			runOnlyForDeploymentPostprocessing = 0;
		};
/* End PBXSourcesBuildPhase section */

/* Begin PBXTargetDependency section */
		D02DFD9A64011BDD10238046 /* PBXTargetDependency */ = {
			isa = PBXTargetDependency;
			target = 1763D8288F4720C213D69DAF /* RiceBarMac */;
			targetProxy = A120855B38D93D2425E7A9A4 /* PBXContainerItemProxy */;
		};
/* End PBXTargetDependency section */

/* Begin XCBuildConfiguration section */
		044F07B428D1E56F0874D59B /* Release */ = {
			isa = XCBuildConfiguration;
			buildSettings = {
				ARCHS = "x86_64 arm64";
				ASSETCATALOG_COMPILER_APPICON_NAME = AppIcon;
				CODE_SIGN_ENTITLEMENTS = App/Entitlements/RiceBarMac_Release.entitlements;
				CODE_SIGN_STYLE = Automatic;
				COMBINE_HIDPI_IMAGES = YES;
				ENABLE_HARDENED_RUNTIME = YES;
				INFOPLIST_FILE = App/Info.plist;
				LD_RUNPATH_SEARCH_PATHS = (
					"$(inherited)",
					"@executable_path/../Frameworks",
				);
				MACOSX_DEPLOYMENT_TARGET = 14.0;
				ONLY_ACTIVE_ARCH = NO;
				PRODUCT_BUNDLE_IDENTIFIER = com.ricebar.RiceBarMac;
				PRODUCT_NAME = RiceBarMac;
				SDKROOT = macosx;
				SWIFT_VERSION = 5.9;
				VALID_ARCHS = "x86_64 arm64";
			};
			name = Release;
		};
		17A5C424771AF6DB816C0CAC /* Release */ = {
			isa = XCBuildConfiguration;
			buildSettings = {
				ARCHS = "x86_64 arm64";
				BUNDLE_LOADER = "$(TEST_HOST)";
				COMBINE_HIDPI_IMAGES = YES;
				GENERATE_INFOPLIST_FILE = YES;
				LD_RUNPATH_SEARCH_PATHS = (
					"$(inherited)",
					"@executable_path/../Frameworks",
					"@loader_path/../Frameworks",
				);
				PRODUCT_BUNDLE_IDENTIFIER = com.ricebar.RiceBarMacTests;
				SDKROOT = macosx;
				TEST_HOST = "$(BUILT_PRODUCTS_DIR)/RiceBarMac.app/Contents/MacOS/RiceBarMac";
				VALID_ARCHS = "x86_64 arm64";
			};
			name = Release;
		};
		1CBEF369373C50E2936FC042 /* Release */ = {
			isa = XCBuildConfiguration;
			buildSettings = {
				ALWAYS_SEARCH_USER_PATHS = NO;
				ARCHS = "x86_64 arm64";
				CLANG_ANALYZER_NONNULL = YES;
				CLANG_ANALYZER_NUMBER_OBJECT_CONVERSION = YES_AGGRESSIVE;
				CLANG_CXX_LANGUAGE_STANDARD = "gnu++14";
				CLANG_CXX_LIBRARY = "libc++";
				CLANG_ENABLE_MODULES = YES;
				CLANG_ENABLE_OBJC_ARC = YES;
				CLANG_ENABLE_OBJC_WEAK = YES;
				CLANG_WARN_BLOCK_CAPTURE_AUTORELEASING = YES;
				CLANG_WARN_BOOL_CONVERSION = YES;
				CLANG_WARN_COMMA = YES;
				CLANG_WARN_CONSTANT_CONVERSION = YES;
				CLANG_WARN_DEPRECATED_OBJC_IMPLEMENTATIONS = YES;
				CLANG_WARN_DIRECT_OBJC_ISA_USAGE = YES_ERROR;
				CLANG_WARN_DOCUMENTATION_COMMENTS = YES;
				CLANG_WARN_EMPTY_BODY = YES;
				CLANG_WARN_ENUM_CONVERSION = YES;
				CLANG_WARN_INFINITE_RECURSION = YES;
				CLANG_WARN_INT_CONVERSION = YES;
				CLANG_WARN_NON_LITERAL_NULL_CONVERSION = YES;
				CLANG_WARN_OBJC_IMPLICIT_RETAIN_SELF = YES;
				CLANG_WARN_OBJC_LITERAL_CONVERSION = YES;
				CLANG_WARN_OBJC_ROOT_CLASS = YES_ERROR;
				CLANG_WARN_QUOTED_INCLUDE_IN_FRAMEWORK_HEADER = YES;
				CLANG_WARN_RANGE_LOOP_ANALYSIS = YES;
				CLANG_WARN_STRICT_PROTOTYPES = YES;
				CLANG_WARN_SUSPICIOUS_MOVE = YES;
				CLANG_WARN_UNGUARDED_AVAILABILITY = YES_AGGRESSIVE;
				CLANG_WARN_UNREACHABLE_CODE = YES;
				CLANG_WARN__DUPLICATE_METHOD_MATCH = YES;
				COPY_PHASE_STRIP = NO;
				DEBUG_INFORMATION_FORMAT = "dwarf-with-dsym";
				DEVELOPMENT_TEAM = "";
				ENABLE_NS_ASSERTIONS = NO;
				ENABLE_STRICT_OBJC_MSGSEND = YES;
				GCC_C_LANGUAGE_STANDARD = gnu11;
				GCC_NO_COMMON_BLOCKS = YES;
				GCC_WARN_64_TO_32_BIT_CONVERSION = YES;
				GCC_WARN_ABOUT_RETURN_TYPE = YES_ERROR;
				GCC_WARN_UNDECLARED_SELECTOR = YES;
				GCC_WARN_UNINITIALIZED_AUTOS = YES_AGGRESSIVE;
				GCC_WARN_UNUSED_FUNCTION = YES;
				GCC_WARN_UNUSED_VARIABLE = YES;
				MACOSX_DEPLOYMENT_TARGET = 14.0;
				MTL_ENABLE_DEBUG_INFO = NO;
				MTL_FAST_MATH = YES;
				PRODUCT_NAME = "$(TARGET_NAME)";
				SDKROOT = macosx;
				SWIFT_COMPILATION_MODE = wholemodule;
				SWIFT_OPTIMIZATION_LEVEL = "-O";
				SWIFT_VERSION = 5.0;
				VALID_ARCHS = "x86_64 arm64";
			};
			name = Release;
		};
		5A21E013D3105D64321B743B /* Debug */ = {
			isa = XCBuildConfiguration;
			buildSettings = {
				ALWAYS_SEARCH_USER_PATHS = NO;
				ARCHS = "x86_64 arm64";
				CLANG_ANALYZER_NONNULL = YES;
				CLANG_ANALYZER_NUMBER_OBJECT_CONVERSION = YES_AGGRESSIVE;
				CLANG_CXX_LANGUAGE_STANDARD = "gnu++14";
				CLANG_CXX_LIBRARY = "libc++";
				CLANG_ENABLE_MODULES = YES;
				CLANG_ENABLE_OBJC_ARC = YES;
				CLANG_ENABLE_OBJC_WEAK = YES;
				CLANG_WARN_BLOCK_CAPTURE_AUTORELEASING = YES;
				CLANG_WARN_BOOL_CONVERSION = YES;
				CLANG_WARN_COMMA = YES;
				CLANG_WARN_CONSTANT_CONVERSION = YES;
				CLANG_WARN_DEPRECATED_OBJC_IMPLEMENTATIONS = YES;
				CLANG_WARN_DIRECT_OBJC_ISA_USAGE = YES_ERROR;
				CLANG_WARN_DOCUMENTATION_COMMENTS = YES;
				CLANG_WARN_EMPTY_BODY = YES;
				CLANG_WARN_ENUM_CONVERSION = YES;
				CLANG_WARN_INFINITE_RECURSION = YES;
				CLANG_WARN_INT_CONVERSION = YES;
				CLANG_WARN_NON_LITERAL_NULL_CONVERSION = YES;
				CLANG_WARN_OBJC_IMPLICIT_RETAIN_SELF = YES;
				CLANG_WARN_OBJC_LITERAL_CONVERSION = YES;
				CLANG_WARN_OBJC_ROOT_CLASS = YES_ERROR;
				CLANG_WARN_QUOTED_INCLUDE_IN_FRAMEWORK_HEADER = YES;
				CLANG_WARN_RANGE_LOOP_ANALYSIS = YES;
				CLANG_WARN_STRICT_PROTOTYPES = YES;
				CLANG_WARN_SUSPICIOUS_MOVE = YES;
				CLANG_WARN_UNGUARDED_AVAILABILITY = YES_AGGRESSIVE;
				CLANG_WARN_UNREACHABLE_CODE = YES;
				CLANG_WARN__DUPLICATE_METHOD_MATCH = YES;
				COPY_PHASE_STRIP = NO;
				DEBUG_INFORMATION_FORMAT = dwarf;
				DEVELOPMENT_TEAM = "";
				ENABLE_STRICT_OBJC_MSGSEND = YES;
				ENABLE_TESTABILITY = YES;
				GCC_C_LANGUAGE_STANDARD = gnu11;
				GCC_DYNAMIC_NO_PIC = NO;
				GCC_NO_COMMON_BLOCKS = YES;
				GCC_OPTIMIZATION_LEVEL = 0;
				GCC_PREPROCESSOR_DEFINITIONS = (
					"$(inherited)",
					"DEBUG=1",
				);
				GCC_WARN_64_TO_32_BIT_CONVERSION = YES;
				GCC_WARN_ABOUT_RETURN_TYPE = YES_ERROR;
				GCC_WARN_UNDECLARED_SELECTOR = YES;
				GCC_WARN_UNINITIALIZED_AUTOS = YES_AGGRESSIVE;
				GCC_WARN_UNUSED_FUNCTION = YES;
				GCC_WARN_UNUSED_VARIABLE = YES;
				MACOSX_DEPLOYMENT_TARGET = 14.0;
				MTL_ENABLE_DEBUG_INFO = INCLUDE_SOURCE;
				MTL_FAST_MATH = YES;
				ONLY_ACTIVE_ARCH = YES;
				PRODUCT_NAME = "$(TARGET_NAME)";
				SDKROOT = macosx;
				SWIFT_ACTIVE_COMPILATION_CONDITIONS = DEBUG;
				SWIFT_OPTIMIZATION_LEVEL = "-Onone";
				SWIFT_VERSION = 5.0;
				VALID_ARCHS = "x86_64 arm64";
			};
			name = Debug;
		};
		7A6E8952B95AD706CBC846E0 /* Debug */ = {
			isa = XCBuildConfiguration;
			buildSettings = {
				ARCHS = "x86_64 arm64";
				BUNDLE_LOADER = "$(TEST_HOST)";
				COMBINE_HIDPI_IMAGES = YES;
				GENERATE_INFOPLIST_FILE = YES;
				LD_RUNPATH_SEARCH_PATHS = (
					"$(inherited)",
					"@executable_path/../Frameworks",
					"@loader_path/../Frameworks",
				);
				PRODUCT_BUNDLE_IDENTIFIER = com.ricebar.RiceBarMacTests;
				SDKROOT = macosx;
				TEST_HOST = "$(BUILT_PRODUCTS_DIR)/RiceBarMac.app/Contents/MacOS/RiceBarMac";
				VALID_ARCHS = "x86_64 arm64";
			};
			name = Debug;
		};
		DECBE02B64A5F9A97871922E /* Debug */ = {
			isa = XCBuildConfiguration;
			buildSettings = {
				ARCHS = "x86_64 arm64";
				ASSETCATALOG_COMPILER_APPICON_NAME = AppIcon;
				CODE_SIGNING_ALLOWED = NO;
				CODE_SIGN_ENTITLEMENTS = App/Entitlements/RiceBarMac_Debug.entitlements;
				CODE_SIGN_STYLE = Automatic;
				COMBINE_HIDPI_IMAGES = YES;
				ENABLE_HARDENED_RUNTIME = NO;
				INFOPLIST_FILE = App/Info.plist;
				LD_RUNPATH_SEARCH_PATHS = (
					"$(inherited)",
					"@executable_path/../Frameworks",
				);
				MACOSX_DEPLOYMENT_TARGET = 14.0;
				ONLY_ACTIVE_ARCH = YES;
				PRODUCT_BUNDLE_IDENTIFIER = com.ricebar.RiceBarMac;
				PRODUCT_NAME = RiceBarMac;
				SDKROOT = macosx;
				SWIFT_VERSION = 5.9;
				VALID_ARCHS = "x86_64 arm64";
			};
			name = Debug;
		};
/* End XCBuildConfiguration section */

/* Begin XCConfigurationList section */
		20A8DA00DBC23D6BBF650824 /* Build configuration list for PBXNativeTarget "RiceBarMacTests" */ = {
			isa = XCConfigurationList;
			buildConfigurations = (
				7A6E8952B95AD706CBC846E0 /* Debug */,
				17A5C424771AF6DB816C0CAC /* Release */,
			);
			defaultConfigurationIsVisible = 0;
			defaultConfigurationName = Debug;
		};
		513EEF862863A404142738A6 /* Build configuration list for PBXProject "RiceBarMac" */ = {
			isa = XCConfigurationList;
			buildConfigurations = (
				5A21E013D3105D64321B743B /* Debug */,
				1CBEF369373C50E2936FC042 /* Release */,
			);
			defaultConfigurationIsVisible = 0;
			defaultConfigurationName = Debug;
		};
		F085766E5D295B45E0E73BC6 /* Build configuration list for PBXNativeTarget "RiceBarMac" */ = {
			isa = XCConfigurationList;
			buildConfigurations = (
				DECBE02B64A5F9A97871922E /* Debug */,
				044F07B428D1E56F0874D59B /* Release */,
			);
			defaultConfigurationIsVisible = 0;
			defaultConfigurationName = Debug;
		};
/* End XCConfigurationList section */

/* Begin XCRemoteSwiftPackageReference section */
		6FB9D6B9DBB36BE7256482A0 /* XCRemoteSwiftPackageReference "HotKey" */ = {
			isa = XCRemoteSwiftPackageReference;
			repositoryURL = "https://github.com/soffes/HotKey.git";
			requirement = {
				kind = exactVersion;
				version = 0.2.1;
			};
		};
		A68B064D7B0F0D9529525BDB /* XCRemoteSwiftPackageReference "Yams" */ = {
			isa = XCRemoteSwiftPackageReference;
			repositoryURL = "https://github.com/jpsim/Yams.git";
			requirement = {
				kind = exactVersion;
				version = 5.4.0;
			};
		};
/* End XCRemoteSwiftPackageReference section */

/* Begin XCSwiftPackageProductDependency section */
		B17825F2AF40D3D8D44819F4 /* HotKey */ = {
			isa = XCSwiftPackageProductDependency;
			package = 6FB9D6B9DBB36BE7256482A0 /* XCRemoteSwiftPackageReference "HotKey" */;
			productName = HotKey;
		};
		C605F1B125C2302857023307 /* Yams */ = {
			isa = XCSwiftPackageProductDependency;
			package = A68B064D7B0F0D9529525BDB /* XCRemoteSwiftPackageReference "Yams" */;
			productName = Yams;
		};
/* End XCSwiftPackageProductDependency section */
	};
	rootObject = BA0BDB382D89D1B003F1AAD1 /* Project object */;
}<|MERGE_RESOLUTION|>--- conflicted
+++ resolved
@@ -48,11 +48,7 @@
 		54B8CEBEDF14D653D5904C76 /* Constants.swift */ = {isa = PBXFileReference; lastKnownFileType = sourcecode.swift; path = Constants.swift; sourceTree = "<group>"; };
 		5FFDFB9CB09EA3ECD0DB47D7 /* SystemService.swift */ = {isa = PBXFileReference; lastKnownFileType = sourcecode.swift; path = SystemService.swift; sourceTree = "<group>"; };
 		6C007FDFEBC40D65FCA96770 /* RiceBarMacTests.xctest */ = {isa = PBXFileReference; explicitFileType = wrapper.cfbundle; includeInIndex = 0; path = RiceBarMacTests.xctest; sourceTree = BUILT_PRODUCTS_DIR; };
-<<<<<<< HEAD
 		81D869300D60DBBB638E7960 /* BackupService.swift */ = {isa = PBXFileReference; lastKnownFileType = sourcecode.swift; path = BackupService.swift; sourceTree = "<group>"; };
-=======
-		6CD2EF252A84B8FE47A27C7C /* LoggerService.swift */ = {isa = PBXFileReference; lastKnownFileType = sourcecode.swift; path = LoggerService.swift; sourceTree = "<group>"; };
->>>>>>> b01b4dcd
 		87FF12B9E55064A525A6AB9F /* ApplyRecord.swift */ = {isa = PBXFileReference; lastKnownFileType = sourcecode.swift; path = ApplyRecord.swift; sourceTree = "<group>"; };
 		8E0693C0DF87522673380697 /* RiceBarMac_Debug.entitlements */ = {isa = PBXFileReference; lastKnownFileType = text.plist.entitlements; path = RiceBarMac_Debug.entitlements; sourceTree = "<group>"; };
 		905A29320716E040680009D2 /* RiceBarConfig.swift */ = {isa = PBXFileReference; lastKnownFileType = sourcecode.swift; path = RiceBarConfig.swift; sourceTree = "<group>"; };
