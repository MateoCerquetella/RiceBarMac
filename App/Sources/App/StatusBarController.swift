--- conflicted
+++ resolved
@@ -9,12 +9,8 @@
     private let statusItem: NSStatusItem
     private let viewModel: StatusBarViewModel
     private var cancellables = Set<AnyCancellable>()
-<<<<<<< HEAD
-    // Removed settings UI components
-=======
     private lazy var settingsWindowController = SettingsWindowController()
     private let configService = ConfigService.shared
->>>>>>> b01b4dcd
 
     init(viewModel: StatusBarViewModel = StatusBarViewModel()) {
         self.viewModel = viewModel
@@ -200,17 +196,6 @@
     private func createActionMenuItems() -> [NSMenuItem] {
         var items: [NSMenuItem] = []
         
-<<<<<<< HEAD
-        // Simplified menu - keep only essential actions
-        let snapshot = NSMenuItem(title: "Create from Current Setup", action: #selector(promptCreateFromCurrent), keyEquivalent: "n")
-        snapshot.target = self
-        items.append(snapshot)
-        
-        items.append(.separator())
-        
-        let open = NSMenuItem(title: "Open Profiles Folder", action: #selector(openProfilesFolder), keyEquivalent: "o")
-        open.target = self
-=======
         let createProfileMenu = NSMenuItem(title: "Create Profile", action: nil, keyEquivalent: "")
         let createSubmenu = NSMenu()
         
@@ -267,15 +252,10 @@
             open.keyEquivalent = parsed.key
             open.keyEquivalentModifierMask = parsed.modifiers
         }
->>>>>>> b01b4dcd
         items.append(open)
         
         items.append(.separator())
         
-<<<<<<< HEAD
-        let quit = NSMenuItem(title: "Quit \(Constants.appName)", action: #selector(quit), keyEquivalent: "q")
-        quit.target = self
-=======
         let settings = NSMenuItem(title: "Settings…", action: #selector(openSettings), keyEquivalent: "")
         settings.target = self
         if let parsed = parseMenuShortcut(configService.config.shortcuts.quickActions.openSettings) {
@@ -297,7 +277,6 @@
             quit.keyEquivalent = parsed.key
             quit.keyEquivalentModifierMask = parsed.modifiers
         }
->>>>>>> b01b4dcd
         items.append(quit)
         
         return items
